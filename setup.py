--- conflicted
+++ resolved
@@ -37,11 +37,7 @@
 
 setup(
     name = 'neoppod',
-<<<<<<< HEAD
-    version = '1.0-dev',
-=======
-    version = '0.10.1',
->>>>>>> ed364ca5
+    version = '1.0',
     description = __doc__.strip(),
     author = 'NEOPPOD',
     author_email = 'neo-dev@erp5.org',
